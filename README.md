--- conflicted
+++ resolved
@@ -1,45 +1,13 @@
 # 🧹 Data Hygiene Toolkit
 
-<<<<<<< HEAD
-A comprehensive data quality validation and management platform for ensuring data integrity across your organization. Built with FastAPI, Next.js, and PostgreSQL, deployed to GCP.
-
-[![FastAPI](https://img.shields.io/badge/FastAPI-0.116+-green.svg)](https://fastapi.tiangolo.com/)
-[![Next.js](https://img.shields.io/badge/Next.js-15.5-black.svg)](https://nextjs.org/)
-[![Python](https://img.shields.io/badge/Python-3.13-blue.svg)](https://www.python.org/)
-[![TypeScript](https://img.shields.io/badge/TypeScript-5+-blue.svg)](https://www.typescriptlang.org/)
-=======
 A comprehensive data quality validation and management platform for ensuring data integrity across your organization. Built with FastAPI, Next.js, and PostgreSQL.
 
 [![Next.js](https://img.shields.io/badge/Next.js-15.5-black.svg)](https://nextjs.org/)
 [![Python](https://img.shields.io/badge/Python-3.11+-blue.svg)](https://www.python.org/)
->>>>>>> 3bf0b09b
 [![License](https://img.shields.io/badge/License-MIT-yellow.svg)](LICENSE)
 
 ---
 
-<<<<<<< HEAD
-## 🚀 Quick Start
-
-```bash
-# First-time setup
-make setup
-
-# Start development (hot reload enabled)
-make dev
-
-# Verify everything works
-make health-check
-
-# View logs
-make logs
-```
-
-**That's it!** Your full development environment is running:
-- Frontend: http://localhost:3000
-- API: http://localhost:8000
-- API Docs: http://localhost:8000/docs
-- MinIO Console: http://localhost:9001
-=======
 ## 📋 Table of Contents
 
 - [Features](#-features)
@@ -56,7 +24,6 @@
 - [Contributing](#-contributing)
 - [Troubleshooting](#-troubleshooting)
 - [License](#-license)
->>>>>>> 3bf0b09b
 
 ---
 
@@ -70,16 +37,6 @@
 - 🔄 **Batch Processing**: Handle large datasets with memory-efficient chunking
 - 📤 **Export Capabilities**: Export validated data in multiple formats
 - 🔍 **Advanced Search**: Full-text search across datasets, rules, and issues
-<<<<<<< HEAD
-
-### Technical Features
-- 🐳 **Production-Grade Docker**: Multi-stage builds, dev/prod parity
-- ☁️ **Cloud-Ready**: GCP deployment (Cloud Run, Cloud SQL, Cloud Storage)
-- 🔒 **Secure**: OAuth/JWT authentication, non-root containers
-- 📱 **Responsive UI**: Modern design with shadcn/ui components
-- ⚡ **Optimized Performance**: Connection pooling, memory management
-- 🔄 **Storage Abstraction**: Seamless MinIO ↔ GCS switching
-=======
 - 👥 **Role-Based Access**: Admin, Analyst, and Viewer roles
 - 📊 **Analytics Dashboard**: Visual insights into data quality metrics
 
@@ -101,7 +58,6 @@
 - 📊 **Visual Reports**: Charts and graphs with Recharts
 - 🔄 **Real-time Updates**: React Query for data synchronization
 - 🐳 **Docker Support**: Complete containerization for easy deployment
->>>>>>> 3bf0b09b
 
 ---
 
@@ -109,12 +65,6 @@
 
 ### Backend
 - **Framework**: FastAPI 0.116+
-<<<<<<< HEAD
-- **Language**: Python 3.13
-- **Database**: PostgreSQL 17
-- **ORM**: SQLAlchemy 2.0+
-- **Storage**: MinIO (dev) / GCS (prod)
-=======
 - **Language**: Python 3.11+
 - **Database**: PostgreSQL 16
 - **ORM**: SQLAlchemy 2.0+
@@ -122,337 +72,10 @@
 - **Data Processing**: Pandas, PyArrow
 - **Validation**: Pydantic 2.0+
 - **Authentication**: python-jose, passlib
->>>>>>> 3bf0b09b
 
 ### Frontend
 - **Framework**: Next.js 15.5 (App Router)
 - **Language**: TypeScript 5+
-<<<<<<< HEAD
-- **UI**: Radix UI, shadcn/ui, Tailwind CSS 4
-
-### Infrastructure
-- **Containerization**: Docker + Docker Compose
-- **Orchestration**: Make (30+ commands)
-- **Cloud**: Google Cloud Platform (GCP)
-- **IaC**: Terraform (Phase 2)
-
----
-
-## 📁 Project Structure
-
-```
-API/
-├── api/                    # Backend (FastAPI)
-│   ├── app/               # Application code
-│   ├── migrations/        # Database migrations
-│   └── pyproject.toml     # Python dependencies
-├── frontend/              # Frontend (Next.js)
-│   ├── app/              # Next.js App Router
-│   ├── components/       # React components
-│   └── package.json      # Node dependencies
-├── docker/               # Docker configuration
-│   ├── backend/         # Backend Dockerfile
-│   ├── frontend/        # Frontend Dockerfile
-│   └── compose/         # Docker Compose files
-├── docs/                # Documentation
-│   ├── infrastructure/  # Docker, deployment, etc.
-│   └── features/        # Application features
-├── scripts/            # Automation scripts
-├── Makefile           # Development commands
-└── .env.example       # Environment template
-```
-
----
-
-## 🏗️ Architecture
-
-### Three-Tier System
-
-```
-┌─────────────────────────────────┐
-│  Tier 1: Local Development     │
-│  • Hot reload                   │
-│  • Fast iteration               │
-│  • make dev                     │
-└─────────────────────────────────┘
-            ↓
-┌─────────────────────────────────┐
-│  Tier 2: Prod Simulation        │
-│  • Production builds            │
-│  • Resource limits              │
-│  • make prod-sim                │
-└─────────────────────────────────┘
-            ↓
-┌─────────────────────────────────┐
-│  Tier 3: GCP Production         │
-│  • Cloud Run                    │
-│  • Cloud SQL                    │
-│  • Cloud Storage                │
-└─────────────────────────────────┘
-```
-
-### Local Development
-
-```
-Frontend (3000) ──▶ Backend (8000)
-                        │
-          ┌─────────────┴──────────────┐
-          │                            │
-    PostgreSQL (5432)          MinIO (9000)
-```
-
----
-
-## 📋 Common Commands
-
-### Development
-```bash
-make dev              # Start development
-make stop             # Stop containers
-make restart          # Restart services
-make logs             # View all logs
-make logs-api         # Backend logs only
-```
-
-### Testing
-```bash
-make test             # Run all tests
-make test-coverage    # With coverage report
-make lint             # Run linters
-make format           # Auto-format code
-```
-
-### Database
-```bash
-make db-migrate       # Run migrations
-make db-shell         # PostgreSQL shell
-make db-backup        # Backup to ./backups/
-```
-
-### Production Simulation
-```bash
-make prod-sim         # Build & start
-make rebuild          # Full rebuild
-```
-
-**See all commands:** `make help`
-
----
-
-## 📚 Documentation
-
-### Getting Started
-- **[Quick Reference](docs/infrastructure/QUICK_REFERENCE.md)** - Command cheat sheet
-- **[Phase 1 Summary](docs/infrastructure/PHASE1_SUMMARY.md)** - Architecture overview
-- **[Verification Guide](docs/infrastructure/PHASE1_VERIFICATION.md)** - Testing checklist
-
-### Technical Details
-- **[Docker Architecture](docs/infrastructure/DOCKER.md)** - Multi-stage builds, compose
-- **[Phase 1 Complete](docs/infrastructure/PHASE1_COMPLETE.md)** - Full implementation guide
-
-### Application Features
-- **[Rules System](docs/features/rules-system-docs.md)** - Rule engine documentation
-- **[Rule Versioning](docs/features/RULE_VERSIONING_GUIDE.md)** - Version control for rules
-
-**Full documentation:** [docs/README.md](docs/README.md)
-
----
-
-## 🎯 Development Workflow
-
-### First Time
-1. Clone repository
-2. Run `make setup` (creates .env files)
-3. Run `make dev` (starts all services)
-4. Run `make db-migrate` (set up database)
-5. Open http://localhost:3000
-
-### Daily Development
-```bash
-make dev              # Start
-# Edit code → auto-reload!
-make test             # Test changes
-make stop             # Stop when done
-```
-
-### Before Committing
-```bash
-make test             # Tests pass?
-make lint             # Code quality?
-make prod-sim         # Prod build works?
-```
-
----
-
-## 🔧 Configuration
-
-### Environment Files
-- **`.env`** - Development (hot reload, debug logging)
-- **`.env.prod-sim`** - Production simulation (optimized builds)
-
-### Key Settings
-```bash
-# Database
-DATABASE_URL=postgresql://admin:password@postgres:5432/data_hygiene
-
-# Storage (auto-switches between MinIO and GCS)
-STORAGE_TYPE=minio  # or 'gcs' in production
-STORAGE_BUCKET=data-hygiene-local
-
-# API
-API_PORT=8000
-DEBUG=true  # false in production
-```
-
----
-
-## 🚢 Deployment
-
-### Current Status
-- ✅ **Phase 1**: Production-grade Docker setup (Complete)
-- 🚧 **Phase 2**: Terraform + GCP infrastructure (In Progress)
-- 📋 **Phase 3**: CI/CD pipeline (Planned)
-
-### Production Environment (Phase 2)
-- **Frontend**: Vercel (Next.js SSR)
-- **Backend**: GCP Cloud Run (serverless)
-- **Database**: GCP Cloud SQL (PostgreSQL 17)
-- **Storage**: GCP Cloud Storage (GCS)
-
----
-
-## 🧪 Testing
-
-### Run Tests
-```bash
-# All tests
-make test
-
-# Specific test types
-make test-unit
-make test-integration
-
-# With coverage
-make test-coverage
-```
-
-### Test Coverage
-```bash
-# Generate HTML report
-make test-coverage
-
-# View report
-open htmlcov/index.html
-```
-
----
-
-## 🤝 Development
-
-### Code Quality
-```bash
-# Check code
-make lint
-
-# Auto-format
-make format
-
-# Type checking
-make type-check
-```
-
-### Database Migrations
-```bash
-# Create new migration
-make db-migrate-create MSG="add users table"
-
-# Apply migrations
-make db-migrate
-
-# Access database
-make db-shell
-```
-
----
-
-## 📊 Monitoring
-
-### Health Checks
-```bash
-make health-check     # Check all services
-make status           # Container status
-make docker-stats     # Resource usage
-```
-
-### Logs
-```bash
-make logs             # All services
-make logs-api         # Backend only
-make logs-frontend    # Frontend only
-make logs-db          # Database only
-```
-
----
-
-## 🐛 Troubleshooting
-
-### Common Issues
-
-**Ports already in use**
-```bash
-# Check what's using ports
-lsof -i :8000  # or :3000, :5432
-# Or change ports in .env
-```
-
-**Services not starting**
-```bash
-# Check logs
-make logs
-
-# Restart
-make restart
-
-# Or full rebuild
-make rebuild
-```
-
-**Database connection errors**
-```bash
-# Check PostgreSQL is healthy
-make status
-
-# Restart database
-docker restart dht-postgres
-```
-
-See [docs/infrastructure/PHASE1_VERIFICATION.md](docs/infrastructure/PHASE1_VERIFICATION.md) for more troubleshooting.
-
----
-
-## 🎓 For Hiring Managers
-
-This project demonstrates:
-
-### Technical Skills
-- **Multi-stage Docker builds** for optimization
-- **Dev/prod parity** following 12-factor app methodology
-- **Storage abstraction** for cloud-agnostic design
-- **Infrastructure as Code** with Terraform (Phase 2)
-- **CI/CD automation** with GitHub Actions (Phase 3)
-
-### Architecture
-- **Microservices** design patterns
-- **Cloud-native** architecture (GCP)
-- **Security** best practices (non-root containers, secrets management)
-- **Performance** optimization (connection pooling, caching)
-
-### DevOps
-- **Container orchestration** with Docker Compose
-- **Automation** with Make (30+ commands)
-- **Monitoring** with health checks and logging
-- **Database** migration management
-=======
 - **UI Components**: Radix UI, shadcn/ui
 - **Styling**: Tailwind CSS 4
 - **State Management**: Zustand, React Query
@@ -1365,7 +988,6 @@
 from app.utils import MemoryMonitor
 MemoryMonitor.log_memory_usage("checkpoint")
 ```
->>>>>>> 3bf0b09b
 
 ---
 
@@ -1378,28 +1000,6 @@
 ## 👤 Author
 
 **Kshitij Bharambe**
-<<<<<<< HEAD
-- AWS Solutions Architect Associate (SAA-C03)
-- Backend & Cloud Engineer at Cognologix
-- CS Graduate Student at Syracuse University
-- Portfolio: [kshitij.space](https://kshitij.space)
-- GitHub: [@kshitij-bharambe](https://github.com/kshitij-bharambe)
-
----
-
-## 🚀 Project Status
-
-- ✅ **Core Features**: Complete
-- ✅ **Docker Setup**: Complete (Phase 1)
-- ✅ **Local Development**: Production-ready
-- 🚧 **GCP Infrastructure**: In Progress (Phase 2)
-- 📋 **CI/CD Pipeline**: Planned (Phase 3)
-- 📋 **Documentation**: Continuous improvement
-
----
-
-**Ready to start?** Run `make setup && make dev` 🎉
-=======
 - GitHub: [@kshitij-bharambe](https://github.com/kshitij-bharambe)
 - Portfolio: [kshitij.space](https://kshitij.space)
 - LinkedIn: [Kshitij Bharambe](https://linkedin.com/in/kshitij-bharambe)
@@ -1436,5 +1036,4 @@
 
 ---
 
-**Built with ❤️ for better data quality**
->>>>>>> 3bf0b09b
+**Built with ❤️ for better data quality**